--- conflicted
+++ resolved
@@ -106,7 +106,23 @@
             }
         }
     }
-<<<<<<< HEAD
+
+    // Now, a second run to show that behavior is still correct when i_generation != 0:
+    executor->run(n_generations);
+    REQUIRE(executor->get_i_generation() == 2 * n_generations);
+
+    executor->copy_output(out_buffer);
+    {
+        auto out_buffer_ac = out_buffer.get_access<access::mode::read>();
+        for (uindex_t c = 0; c < grid_width; c++) {
+            for (uindex_t r = 0; r < grid_height; r++) {
+                REQUIRE(out_buffer_ac[c][r].c == c);
+                REQUIRE(out_buffer_ac[c][r].r == r);
+                REQUIRE(out_buffer_ac[c][r].i_generation == 2 * n_generations);
+                REQUIRE(out_buffer_ac[c][r].status == CellStatus::Normal);
+            }
+        }
+    }
 }
 
 TEST_CASE("StencilExecutor::run", "[StencilExecutor]") {
@@ -119,23 +135,4 @@
     MonotileExecutor<Cell, stencil_radius, TransFunc, pipeline_length> executor(Cell::halo(),
                                                                                 TransFunc());
     test_executor_run(&executor, grid_width, grid_height);
-=======
-
-    // Now, a second run to show that behavior is still correct when i_generation != 0:
-    executor.run(n_generations);
-    REQUIRE(executor.get_i_generation() == 2 * n_generations);
-
-    executor.copy_output(out_buffer);
-    {
-        auto out_buffer_ac = out_buffer.get_access<access::mode::read>();
-        for (uindex_t c = 0; c < grid_width; c++) {
-            for (uindex_t r = 0; r < grid_height; r++) {
-                REQUIRE(out_buffer_ac[c][r].c == c);
-                REQUIRE(out_buffer_ac[c][r].r == r);
-                REQUIRE(out_buffer_ac[c][r].i_generation == 2 * n_generations);
-                REQUIRE(out_buffer_ac[c][r].status == CellStatus::Normal);
-            }
-        }
-    }
->>>>>>> a0ce9c36
 }