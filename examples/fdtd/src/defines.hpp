--- conflicted
+++ resolved
@@ -41,9 +41,6 @@
 
 /* stencil parameters */
 constexpr uindex_t tile_height = 512;
-<<<<<<< HEAD
-constexpr uindex_t tile_width = 1 << 24;
-=======
 
 #if EXECUTOR == 1 
 // tiling, make tile as wide as possible.
@@ -53,7 +50,6 @@
 constexpr uindex_t tile_width = tile_height;
 #endif
 
->>>>>>> dbdfaf1c
 constexpr uindex_t stencil_radius = 1;
 
 #if MATERIAL == 0 && SOURCE == 1 && EXECUTOR == 0
