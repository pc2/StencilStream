--- conflicted
+++ resolved
@@ -41,15 +41,6 @@
 
 /* stencil parameters */
 constexpr uindex_t tile_height = 512;
-<<<<<<< HEAD
-=======
-
-#if EXECUTOR == 1
-// tiling, make tile as wide as possible.
-constexpr uindex_t tile_width = std::numeric_limits<uindex_t>::max();
-#else
-// monotile and CPU. More than a quadratic tile doesn't make sense.
->>>>>>> 0fcb8d95
 constexpr uindex_t tile_width = tile_height;
 
 constexpr uindex_t stencil_radius = 1;
