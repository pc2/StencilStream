--- conflicted
+++ resolved
@@ -10,39 +10,24 @@
 if [[ $@ == *"-h"* || $@ == *"--help"* || -z $1 ]]
 then
 cat <<EOF
-Usage: $0 <variant|target>
+Usage: $0 variant
 
-This script build variants of the FDTD application. Calling $0 <variant> builds the given variant. 
-The naming scheme of the variants is as follows:
+This script build variants of the FDTD application. The naming scheme of the variants is as follows:
 
-<<<<<<< HEAD
-fdtd_<material_resolver>_<architecture>_<target>
-=======
-fdtd_<backend>[_report]
->>>>>>> d1e3117f
+fdtd_<material_resolver>_<backend>[_report]
 
 The placeholders may have the following values:
-* executor:
+* material_resolver:
+    * coef: Store the final material coefficients in every cell.
+    * lut: Store a lookup table with all known material coefficients in the kernel and store only an index in the cell.
+
+* backend:
     * mono: Use the monotile FPGA backend of StencilStream
     * tiling: Use the tiling FPGA backend of StencilStream
     * cpu: Use the testing CPU backend of StencilStream
 
-<<<<<<< HEAD
-* target: 
-    * emu: Compile the device code for emulation
-    * hw: Compile the devie code for hardware execution
-    * report: Analyse the device code and generate the synthesis report
-
-* material_resolver:
-    * coef: Store the final material coefficients in every cell.
-    * lut: Store a lookup table with all known material coefficients in the kernel and store only an index in the cell.
-
-Alternatively, you can also just give a target instead of a variant. In this case, $0 will build all
-variants for the given target.
-=======
 The FPGA backends also support the report suffix, where a synthesis report is generated that allows
 to make certain predicitions over the resulting performance.
->>>>>>> d1e3117f
 EOF
 exit 0
 fi
@@ -59,12 +44,7 @@
         ARGS="$ARGS --gcc-toolchain=$EBROOTGCC"
     fi
 
-<<<<<<< HEAD
-    if [[ "$EXEC_NAME" == *"mono"* ]]
-    then
-        ARGS="$ARGS -DMONOTILE"
-    fi
-
+    # Material resolvers
     if [[ "$EXEC_NAME" == *"coef"* ]]
     then
         ARGS="$ARGS -DCOEF_MATERIALS"
@@ -72,11 +52,8 @@
         ARGS="$ARGS -DLUT_MATERIALS"
     fi
 
-    if [[ "$EXEC_NAME" == *"hw"* || "$EXEC_NAME" == *"report"* ]]
-=======
     # FPGA-specific options
     if [[ "$EXEC_NAME" == *"mono"*  || "$EXEC_NAME" == *"tiling"* ]]
->>>>>>> d1e3117f
     then
         ARGS="$ARGS -fintelfpga -reuse-exe=$1 -Xshardware -Xsv"
 
@@ -107,32 +84,4 @@
     echo $COMMAND | bash
 }
 
-<<<<<<< HEAD
-if [[ $1 == "emu" ]]
-then
-    SUFFIX="emu"
-fi
-
-if [[ $1 == "hw" ]]
-then
-    SUFFIX="hw"
-fi
-
-if [[ $1 == "report" ]]
-then
-    SUFFIX="report"
-fi
-
-if [[ -n $SUFFIX ]]
-then
-    for NAME in "fdtd_coef_mono_" "fdtd_lut_mono_" "fdtd_coef_tiling_" "fdtd_lut_tiling_"
-    do
-        run_build "$NAME$SUFFIX" > "$NAME$SUFFIX.build.log" &
-    done
-    wait
-else
-    run_build $1
-fi
-=======
-run_build $1
->>>>>>> d1e3117f
+run_build $1