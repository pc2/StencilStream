--- conflicted
+++ resolved
@@ -37,8 +37,7 @@
         - "make unit_test -j14"
         - "./tests/unit_test"
 
-<<<<<<< HEAD
-convection_reports:
+reports:
     stage: preevaluation
     only:
         - staging
@@ -48,16 +47,18 @@
     tags:
         - noctua2
     variables:
-        SCHEDULER_PARAMETERS: "-A hpc-lco-kenter -p normal -t 00:30:00 -c 1 --mem 8G"
+        SCHEDULER_PARAMETERS: "-A hpc-lco-kenter -p normal -t 1:30:00 -c 21 --mem 64G"
     before_script:
         - "ml fpga devel intel/oneapi bittware/520n Boost CMake"
     script:
         - "mkdir -p build"
         - "cd build"
         - "cmake .."
-        - "make convection_report"
+        - "make fdtd_reports hotspot_reports convection_report -j20"
     artifacts:
         paths:
+            - "build/examples/hotspot/*.prj/reports"
+            - "build/examples/fdtd/*.prj/reports"
             - "build/examples/convection/convection_report.prj/reports"
 
 convection_synthesis:
@@ -108,29 +109,4 @@
     artifacts:
         paths:
             - "build/animation.mp4"
-            - "build/out"
-
-fdtd_reports:
-=======
-reports:
->>>>>>> 02564334
-    stage: preevaluation
-    only:
-        - staging
-        - main
-    when: manual
-    tags:
-        - noctua2
-    variables:
-        SCHEDULER_PARAMETERS: "-A hpc-lco-kenter -p normal -t 1:30:00 -c 20 --mem 64G"
-    before_script:
-        - "ml fpga devel intel/oneapi bittware/520n Boost CMake"
-    script:
-        - "mkdir -p build"
-        - "cd build"
-        - "cmake .."
-        - "make fdtd_reports hotspot_reports -j20"
-    artifacts:
-        paths:
-            - "build/examples/hotspot/*.prj/reports"
-            - "build/examples/fdtd/*.prj/reports"+            - "build/out"