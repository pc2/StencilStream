--- conflicted
+++ resolved
@@ -1,11 +1,6 @@
 /*
-<<<<<<< HEAD
- * Copyright © 2020-2023 Jan-Oliver Opdenhövel, Paderborn Center for Parallel
- * Computing, Paderborn University
-=======
  * Copyright © 2020-2024 Jan-Oliver Opdenhövel, Paderborn Center for Parallel Computing, Paderborn
  * University
->>>>>>> 930cd808
  *
  * Permission is hereby granted, free of charge, to any person obtaining a copy
  * of this software and associated documentation files (the “Software”), to deal
@@ -97,44 +92,5 @@
     } && TransitionFunction<TF> && Grid<G, typename TF::Cell> &&
     (std::is_class<typename SU::Params>::value);
 
-<<<<<<< HEAD
-=======
-namespace tdv {
-
-template <typename F>
-concept ValueFunction = requires(F const &function, uindex_t i_generation) {
-                            requires std::copyable<typename F::Value>;
-                            { function(i_generation) } -> std::convertible_to<typename F::Value>;
-                        };
-
-template <typename T>
-concept LocalState = std::copyable<typename T::Value> && std::copyable<T> &&
-                     requires(T const &local_state, uindex_t i) {
-                         { local_state.get_value(i) } -> std::convertible_to<typename T::Value>;
-                     };
-
-template <typename T>
-concept KernelArgument = LocalState<typename T::LocalState> && std::copyable<T> &&
-                         requires(T const &global_state) {
-                             {
-                                 global_state.build_local_state()
-                                 } -> std::convertible_to<typename T::LocalState>;
-                         };
-
-template <typename T>
-concept HostState =
-    KernelArgument<typename T::KernelArgument> &&
-    requires(T &supplier, sycl::handler &cgh, uindex_t i_generation, uindex_t n_generations) {
-        {
-            // building the global state
-            supplier.build_kernel_argument(cgh, i_generation, n_generations)
-            } -> std::convertible_to<typename T::KernelArgument>;
-    } && requires(T &supplier, uindex_t i_generation, uindex_t n_generations) {
-             // preparing the global state
-             { supplier.prepare_range(i_generation, n_generations) };
-         };
-
-} // namespace tdv
->>>>>>> 930cd808
 } // namespace concepts
 } // namespace stencil