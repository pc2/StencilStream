/*
 * Copyright © 2020-2021 Jan-Oliver Opdenhövel, Paderborn Center for Parallel Computing, Paderborn
 * University
 *
 * Permission is hereby granted, free of charge, to any person obtaining a copy of this software and
 * associated documentation files (the “Software”), to deal in the Software without restriction,
 * including without limitation the rights to use, copy, modify, merge, publish, distribute,
 * sublicense, and/or sell copies of the Software, and to permit persons to whom the Software is
 * furnished to do so, subject to the following conditions:
 *
 * The above copyright notice and this permission notice shall be included in all copies or
 * substantial portions of the Software.
 *
 * THE SOFTWARE IS PROVIDED “AS IS”, WITHOUT WARRANTY OF ANY KIND, EXPRESS OR IMPLIED, INCLUDING BUT
 * NOT LIMITED TO THE WARRANTIES OF MERCHANTABILITY, FITNESS FOR A PARTICULAR PURPOSE AND
 * NONINFRINGEMENT. IN NO EVENT SHALL THE AUTHORS OR COPYRIGHT HOLDERS BE LIABLE FOR ANY CLAIM,
 * DAMAGES OR OTHER LIABILITY, WHETHER IN AN ACTION OF CONTRACT, TORT OR OTHERWISE, ARISING FROM,
 * OUT OF OR IN CONNECTION WITH THE SOFTWARE OR THE USE OR OTHER DEALINGS IN THE SOFTWARE.
 */
#pragma once
#include "Helpers.hpp"
#include "Index.hpp"
#include <CL/sycl.hpp>
#include <optional>
#include <stdexcept>

namespace stencil {

/**
 * \brief A rectangular container of cells with a static size
<<<<<<< HEAD
 * 
 * StencilStream tiles the grid and the \ref TilingExecutionKernel works with those tiles: it receives the content of a tile (together with it's halo) and emits the contents of a tile. A tile is partitioned in four corner buffers, four border buffers and one core buffer. This is done to provide easy access to the halo of a tile. Have a look at the \ref Architecture for more details of the data layout.
 * 
 * This tile manager supports copy operations to and from monolithic, user-supplied buffers, as well as an index operation to access the individual parts.
 * 
=======
 *
 * StencilStream tiles the grid and the \ref ExecutionKernel works with those tiles: it receives the
 * content of a tile (together with it's halo) and emits the contents of a tile. A tile is
 * partitioned in four corner buffers, four border buffers and one core buffer. This is done to
 * provide easy access to the halo of a tile. Have a look at the \ref Architecture for more details
 * of the data layout.
 *
 * This tile manager supports copy operations to and from monolithic, user-supplied buffers, as well
 * as an index operation to access the individual parts.
 *
>>>>>>> 4c473d38
 * \tparam T Cell value type.
 * \tparam width The number of columns of the tile.
 * \tparam height The number of rows of the tile.
 * \tparam halo_radius The radius (aka width and height) of the tile halo.
 * \tparam burst_length The number of elements that can be read or written in a burst.
 */
template <typename T, uindex_t width, uindex_t height, uindex_t halo_radius, uindex_t burst_length>
class Tile {
    static_assert(width > 2 * halo_radius);
    static_assert(height > 2 * halo_radius);

  public:
    /**
     * \brief Create a new tile.
     *
     * Logically, the contents of the newly created tile are undefined since no memory resources are
     * allocated during construction and no initialization is done by the indexing operation.
     */
    Tile() : part{std::nullopt} {}

    /**
     * \brief Enumeration to address individual parts of the tile.
     */
    enum class Part {
        NORTH_WEST_CORNER,
        NORTH_BORDER,
        NORTH_EAST_CORNER,
        EAST_BORDER,
        SOUTH_EAST_CORNER,
        SOUTH_BORDER,
        SOUTH_WEST_CORNER,
        WEST_BORDER,
        CORE,
    };

    /**
     * \brief Array with all \ref Part variants to allow iteration over them.
     */
    static constexpr Part all_parts[] = {
        Part::NORTH_WEST_CORNER, Part::NORTH_BORDER,      Part::NORTH_EAST_CORNER,
        Part::EAST_BORDER,       Part::SOUTH_EAST_CORNER, Part::SOUTH_BORDER,
        Part::SOUTH_WEST_CORNER, Part::WEST_BORDER,       Part::CORE,
    };

    /**
     * \brief Calculate the range of a given Part.
     *
     * \param part The part to calculate the range for.
     * \return The range of the part, used for example to allocate it.
     */
    static cl::sycl::range<2> get_part_range(Part part) {
        switch (part) {
        case Part::NORTH_WEST_CORNER:
        case Part::SOUTH_WEST_CORNER:
        case Part::SOUTH_EAST_CORNER:
        case Part::NORTH_EAST_CORNER:
            return cl::sycl::range<2>(halo_radius, halo_radius);
        case Part::NORTH_BORDER:
        case Part::SOUTH_BORDER:
            return cl::sycl::range<2>(width - 2 * halo_radius, halo_radius);
        case Part::WEST_BORDER:
        case Part::EAST_BORDER:
            return cl::sycl::range<2>(halo_radius, height - 2 * halo_radius);
        case Part::CORE:
            return cl::sycl::range<2>(width - 2 * halo_radius, height - 2 * halo_radius);
        default:
            throw std::invalid_argument("Invalid grid tile part specified");
        }
    }

    /**
     * \brief Calculate the index offset of a given part relative to the north-western corner of the
     * tile.
     *
     * \param part The part to calculate the offset for.
     * \return The offset of the part.
     */
    static cl::sycl::id<2> get_part_offset(Part part) {
        switch (part) {
        case Part::NORTH_WEST_CORNER:
            return cl::sycl::id<2>(0, 0);
        case Part::NORTH_BORDER:
            return cl::sycl::id<2>(halo_radius, 0);
        case Part::NORTH_EAST_CORNER:
            return cl::sycl::id<2>(width - halo_radius, 0);
        case Part::EAST_BORDER:
            return cl::sycl::id<2>(width - halo_radius, halo_radius);
        case Part::SOUTH_EAST_CORNER:
            return cl::sycl::id<2>(width - halo_radius, height - halo_radius);
        case Part::SOUTH_BORDER:
            return cl::sycl::id<2>(halo_radius, height - halo_radius);
        case Part::SOUTH_WEST_CORNER:
            return cl::sycl::id<2>(0, height - halo_radius);
        case Part::WEST_BORDER:
            return cl::sycl::id<2>(0, halo_radius);
        case Part::CORE:
            return cl::sycl::id<2>(halo_radius, halo_radius);
        default:
            throw std::invalid_argument("Invalid grid tile part specified");
        }
    }

    /**
     * \brief Return the buffer with the contents of the given part.
     *
     * If the part has not been accessed before, it will allocate the part's buffer. Note however
     * that this method does not initialize the buffer. Please also note that the buffer is
     * burst-aligned: The height of the returned buffer (the second value of the range) is always
     * `burst_length` and the width is big enough to store all required cells of the part. For more
     * information, read about \ref burstalignment.
     *
     * \param tile_part The part to access.
     * \return The buffer of the part.
     */
    cl::sycl::buffer<T, 2> operator[](Part tile_part) {
        uindex_t part_column, part_row;
        switch (tile_part) {
        case Part::NORTH_WEST_CORNER:
            part_column = 0;
            part_row = 0;
            break;
        case Part::NORTH_BORDER:
            part_column = 1;
            part_row = 0;
            break;
        case Part::NORTH_EAST_CORNER:
            part_column = 2;
            part_row = 0;
            break;
        case Part::EAST_BORDER:
            part_column = 2;
            part_row = 1;
            break;
        case Part::SOUTH_EAST_CORNER:
            part_column = 2;
            part_row = 2;
            break;
        case Part::SOUTH_BORDER:
            part_column = 1;
            part_row = 2;
            break;
        case Part::SOUTH_WEST_CORNER:
            part_column = 0;
            part_row = 2;
            break;
        case Part::WEST_BORDER:
            part_column = 0;
            part_row = 1;
            break;
        case Part::CORE:
            part_column = 1;
            part_row = 1;
            break;
        default:
            throw std::invalid_argument("Invalid grid tile part specified");
        }

        auto part_range = get_part_range(tile_part);
        uindex_t part_width = part_range[0];
        uindex_t part_height = part_range[1];

        if (!part[part_column][part_row].has_value()) {
            auto part_range = burst_partitioned_range(part_width, part_height, burst_length);
            cl::sycl::buffer<T, 2> new_part(part_range);
            part[part_column][part_row] = new_part;
        }
        return *part[part_column][part_row];
    }

    /**
     * \brief Copy the contents of a buffer into the tile.
     *
     * This will take the buffer section `[offset[0] : min(grid_width, offset[0] + tile_width)) x
     * [offset[1] : min(grid_height, offset[1] + tile_height))` and copy it to the tile. This means
     * that if the grid does not contain enough cells to fill the whole tile, those missing cells
     * are left as-is.
     *
     * \param buffer The buffer to copy the data from.
     * \param offset The offset of the buffer section relative to the origin of the buffer.
     */
    void copy_from(cl::sycl::buffer<T, 2> buffer, cl::sycl::id<2> offset) {
        auto accessor = buffer.template get_access<cl::sycl::access::mode::read_write>();
        copy_part(accessor, Part::NORTH_WEST_CORNER, offset, true);
        copy_part(accessor, Part::NORTH_BORDER, offset, true);
        copy_part(accessor, Part::NORTH_EAST_CORNER, offset, true);
        copy_part(accessor, Part::EAST_BORDER, offset, true);
        copy_part(accessor, Part::SOUTH_EAST_CORNER, offset, true);
        copy_part(accessor, Part::SOUTH_BORDER, offset, true);
        copy_part(accessor, Part::SOUTH_WEST_CORNER, offset, true);
        copy_part(accessor, Part::WEST_BORDER, offset, true);
        copy_part(accessor, Part::CORE, offset, true);
    }

    /**
     * \brief Copy the contents of the tile to a buffer.
     *
     * This will take the tile section `[0 : min(tile_width, grid_width - offset[0])) x [0 :
     * min(tile_height, grid_height - offset[1]))` and copy it to the buffer section `[offset[0] :
     * min(grid_width, offset[0] + tile_width)) x [offset[1] : min(grid_height, offset[1] +
     * tile_height))`. This means that if the tile plus the offset is wider or higher than the grid,
     * those superfluous cells are ignored.
     *
     * \param buffer The buffer to copy the data to.
     * \param offset The offset of the buffer section relative to the origin of the buffer.
     */
    void copy_to(cl::sycl::buffer<T, 2> buffer, cl::sycl::id<2> offset) {
        auto accessor = buffer.template get_access<cl::sycl::access::mode::read_write>();
        copy_part(accessor, Part::NORTH_WEST_CORNER, offset, false);
        copy_part(accessor, Part::NORTH_BORDER, offset, false);
        copy_part(accessor, Part::NORTH_EAST_CORNER, offset, false);
        copy_part(accessor, Part::EAST_BORDER, offset, false);
        copy_part(accessor, Part::SOUTH_EAST_CORNER, offset, false);
        copy_part(accessor, Part::SOUTH_BORDER, offset, false);
        copy_part(accessor, Part::SOUTH_WEST_CORNER, offset, false);
        copy_part(accessor, Part::WEST_BORDER, offset, false);
        copy_part(accessor, Part::CORE, offset, false);
    }

  private:
    /**
     * \brief Helper function to copy a part to or from a buffer.
     */
    void copy_part(cl::sycl::accessor<T, 2, cl::sycl::access::mode::read_write,
                                      cl::sycl::access::target::host_buffer>
                       accessor,
                   Part part, cl::sycl::id<2> global_offset, bool buffer_to_part) {
        cl::sycl::id<2> offset = global_offset + get_part_offset(part);
        if (offset[0] >= accessor.get_range()[0] || offset[1] >= accessor.get_range()[1]) {
            // Nothing to do here. There is no data in the buffer for this part.
            return;
        }

        auto part_ac = (*this)[part].template get_access<cl::sycl::access::mode::read_write>();
        auto part_range = get_part_range(part);

        uindex_t i_burst = 0;
        uindex_t i_cell = 0;
        for (uindex_t c = 0; c < part_range[0]; c++) {
            for (uindex_t r = 0; r < part_range[1]; r++) {
                if (c + offset[0] < accessor.get_range()[0] &&
                    r + offset[1] < accessor.get_range()[1]) {
                    if (buffer_to_part) {
                        part_ac[i_burst][i_cell] = accessor[c + offset[0]][r + offset[1]];
                    } else {
                        accessor[c + offset[0]][r + offset[1]] = part_ac[i_burst][i_cell];
                    }
                }

                if (i_cell == burst_length - 1) {
                    i_cell = 0;
                    i_burst++;
                } else {
                    i_cell++;
                }
            }
        }
    }

    std::optional<cl::sycl::buffer<T, 2>> part[3][3];
};
} // namespace stencil<|MERGE_RESOLUTION|>--- conflicted
+++ resolved
@@ -28,24 +28,16 @@
 
 /**
  * \brief A rectangular container of cells with a static size
-<<<<<<< HEAD
- * 
- * StencilStream tiles the grid and the \ref TilingExecutionKernel works with those tiles: it receives the content of a tile (together with it's halo) and emits the contents of a tile. A tile is partitioned in four corner buffers, four border buffers and one core buffer. This is done to provide easy access to the halo of a tile. Have a look at the \ref Architecture for more details of the data layout.
- * 
- * This tile manager supports copy operations to and from monolithic, user-supplied buffers, as well as an index operation to access the individual parts.
- * 
-=======
- *
- * StencilStream tiles the grid and the \ref ExecutionKernel works with those tiles: it receives the
- * content of a tile (together with it's halo) and emits the contents of a tile. A tile is
- * partitioned in four corner buffers, four border buffers and one core buffer. This is done to
+ *
+ * StencilStream tiles the grid and the \ref TilingExecutionKernel works with those tiles: it
+ * receives the content of a tile (together with it's halo) and emits the contents of a tile. A tile
+ * is partitioned in four corner buffers, four border buffers and one core buffer. This is done to
  * provide easy access to the halo of a tile. Have a look at the \ref Architecture for more details
  * of the data layout.
  *
  * This tile manager supports copy operations to and from monolithic, user-supplied buffers, as well
  * as an index operation to access the individual parts.
  *
->>>>>>> 4c473d38
  * \tparam T Cell value type.
  * \tparam width The number of columns of the tile.
  * \tparam height The number of rows of the tile.
