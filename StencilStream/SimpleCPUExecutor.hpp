--- conflicted
+++ resolved
@@ -80,7 +80,6 @@
     virtual void set_input(cl::sycl::buffer<T, 2> input_buffer) override {
         grid = input_buffer.get_range();
 
-<<<<<<< HEAD
         auto in_ac = input_buffer.template get_access<cl::sycl::access::mode::read>();
         auto out_ac = grid.template get_access<cl::sycl::access::mode::discard_write>();
 
@@ -89,16 +88,6 @@
                 out_ac[c][r] = in_ac[c][r];
             }
         }
-=======
-        cl::sycl::queue queue = this->new_queue();
-        queue
-            .submit([&](cl::sycl::handler &cgh) {
-                auto in_ac = input_buffer.template get_access<cl::sycl::access::mode::read>(cgh);
-                auto out_ac = grid.template get_access<cl::sycl::access::mode::discard_write>(cgh);
-                cgh.copy(in_ac, out_ac);
-            })
-            .wait();
->>>>>>> 2abae7af
     }
 
     virtual void copy_output(cl::sycl::buffer<T, 2> output_buffer) override {
@@ -110,23 +99,11 @@
         auto in_ac = grid.template get_access<cl::sycl::access::mode::read>();
         auto out_ac = output_buffer.template get_access<cl::sycl::access::mode::discard_write>();
 
-<<<<<<< HEAD
         for (uindex_t c = 0; c < output_buffer.get_range()[0]; c++) {
             for (uindex_t r = 0; r < output_buffer.get_range()[1]; r++) {
                 out_ac[c][r] = in_ac[c][r];
             }
         }
-=======
-        cl::sycl::queue queue = this->new_queue();
-        queue
-            .submit([&](cl::sycl::handler &cgh) {
-                auto in_ac = grid.template get_access<cl::sycl::access::mode::read>(cgh);
-                auto out_ac =
-                    output_buffer.template get_access<cl::sycl::access::mode::discard_write>(cgh);
-                cgh.copy(in_ac, out_ac);
-            })
-            .wait();
->>>>>>> 2abae7af
     }
 
     virtual UID get_grid_range() const override {
