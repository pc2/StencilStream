--- conflicted
+++ resolved
@@ -27,20 +27,12 @@
 namespace stencil {
 
 /**
-<<<<<<< HEAD
  * \brief Generic Input/Output kernel for use with the \ref TilingExecutionKernel and \ref Grid.
- * 
- * This kernel provides IO services to the execution kernel by writing the contents of a input tile with halo to the input pipe and writing the output of the execution kernel to an output tile. The input and output code only differs by one line. Therefore, both services are provided by the same class. Unlike \ref TilingExecutionKernel, this kernel is supposed to be constructed by a lambda expression that then either executes \ref IOKernel.read or \ref IOKernel.write.
- * 
- * Logically, an instance of the IO kernel receives access to a horizontal slice of the input or output and processes this slice in the \ref indexingorder. Due to the \ref tiling, this slice is partioned vertically into 2*n + 1 buffers, where n is the `n_halo_height_buffers` template parameter. For the input buffer, n should be 2, and for the output buffer, n should be 1. All buffers are expected to have a static height and dynamic width. The upper n and lower n buffers are all expected be `halo_height` cells high, while the buffer in the middle is expected to have be `core_height` cells high.
- * 
-=======
- * \brief Generic Input/Output kernel for use with the \ref ExecutionKernel and \ref Grid.
  *
  * This kernel provides IO services to the execution kernel by writing the contents of a input tile
  * with halo to the input pipe and writing the output of the execution kernel to an output tile. The
  * input and output code only differs by one line. Therefore, both services are provided by the same
- * class. Unlike \ref ExecutionKernel, this kernel is supposed to be constructed by a lambda
+ * class. Unlike \ref TilingExecutionKernel, this kernel is supposed to be constructed by a lambda
  * expression that then either executes \ref IOKernel.read or \ref IOKernel.write.
  *
  * Logically, an instance of the IO kernel receives access to a horizontal slice of the input or
@@ -51,7 +43,6 @@
  * are all expected be `halo_height` cells high, while the buffer in the middle is expected to have
  * be `core_height` cells high.
  *
->>>>>>> 4c473d38
  * \tparam T Cell value type.
  * \tparam halo_height The radius (aka width and height) of the tile halo (and therefore both
  * dimensions of a corner buffer). \tparam core_height The height of the core buffer. \tparam
